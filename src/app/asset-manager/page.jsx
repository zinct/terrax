"use client";

import { usePathname, useRouter } from "next/navigation";

import Image from "next/image";
import Link from "next/link";
import PrimaryLoading from "@/core/components/loading/PrimaryLoading";
import PrimaryNavbar from "@/core/components/navbar/PrimaryNavbar";
import useAssetManagerViewModel from "@/features/assetManager/viewModels/useAssetManagerViewModel";

export default function AssetManager({ children }) {
  const viewModel = useAssetManagerViewModel();
  const pathname = usePathname();
  const router = useRouter();

  return (
    <>
      <main className="relative z-10">
        <article className="container mx-auto">
          <PrimaryNavbar
            isSignModalShow={viewModel.notAuthenticated}
            onClose={() => {
              router.push("/");
            }}
          />

          <div className="my-[5rem]">
            <h2 className="text-[40px] font-bold text-[#F3F3F3] ">
              Asset Manager
            </h2>
            <p className="text-gray-500 lg:text-lg">
              Ready to elevate the security of your land certificates?{" "}
              <Link
                href="/asset-manager/registration"
                className="text-cyan-500"
              >
                Register Now
              </Link>
            </p>
          </div>

          <section className="flex flex-row items-center">
            <button
              onClick={() => {
                viewModel.setTab(0);
              }}
              className={`flex-1 p-5 text-center ${
                viewModel.tab === 0
                  ? "text-cyan-400 border-b-2 border-cyan-400"
                  : "text-gray-500"
              }`}
            >
              ALL PROPERTY
            </button>
            <button
              onClick={() => {
                viewModel.setTab(1);
              }}
              className={`flex-1 p-5 text-center ${
                viewModel.tab === 1
                  ? "text-cyan-400 border-b-2 border-cyan-400"
                  : "text-gray-500"
              }`}
            >
              E-CERTIFICATES
            </button>
          </section>
          <section className="my-5 space-y-5">
            {viewModel.tab === 0 ? (
              <>
                {viewModel.isLoading ? (
                  <PrimaryLoading />
                ) : viewModel.properties.length > 0 ? (
<<<<<<< HEAD
                  <div className="grid sm:grid-cols-1 md:grid-cols-2 lg:grid-cols-3 gap-5">
=======
                  <div className="grid sm:grid-cols-2 md:grid-cols-3 lg:grid-cols-3 gap-5 mt-10">
>>>>>>> 665e74db
                    {viewModel.properties.map((row) => (
                      <Link
                        href={`/properties/${row.id}`}
                        key={row.id}
                        className="bg-zinc-900 rounded-lg p-5"
                      >
                        <div className="relative h-[20rem] w-full">
                          <Image
                            className="rounded-lg object-cover"
                            src={row.image[0]}
                            alt="Image"
                            fill
                          />
                          <span className="absolute top-3 left-3 bg-orange-400 py-1 px-3 rounded-lg text-white">
                            {row.category.hasOwnProperty("used")
                              ? "Used Home"
                              : "New Home"}
                          </span>
                        </div>
                        <h3 className="text-white text-xl lg:text-2xl mt-3 mb-2">
                          {row.name}
                        </h3>
                        <p className="text-gray-500 flex flex-row mb-3">
                          <Image
                            className="mr-2"
                            src="/svg/point.svg"
                            alt="Point"
                            width={15}
                            height={15}
                          />
                          JL.Jeruk, Jakarta Selatan
                        </p>
                        <Image
                          src="/svg/break-line.svg"
                          alt="Break Line"
                          width={500}
                          height={25}
                        />
                        <p className="text-gray-500 flex flex-row items-center my-3">
                          <span>3842 sq ft</span>
                          <span className="w-1 h-1 bg-gray-500 rounded-full mx-2"></span>
                          <span>{row.bedroom} Beds</span>
                          <span className="w-1 h-1 bg-gray-500 rounded-full mx-2"></span>
                          <span>{row.bathroom} Baths</span>
                        </p>
<<<<<<< HEAD
                        <p className="text-cyan-400 text-lg lg:text-2xl">
                          {Number(row.price)} ETH
=======
                        <p className="text-cyan-400 text-2xl">
                          {Number(row.price)} ICP
>>>>>>> 665e74db
                        </p>
                      </Link>
                    ))}
                  </div>
                ) : (
                  <div className="flex flex-col items-center justify-center gap-y-5 my-[10rem]">
                    <img className="w-44" src="images/not-found.png" alt="" />
                    <div className="flex flex-col items-center">
                      <p className="font-bold text-[24px] text-[#F3F3F3]">
                        Your property is empty
                      </p>
                      <p className="font-bold text-[16px] text-[#6F6F73]">
                        Please create a property if you want a create items
                      </p>
                    </div>
                  </div>
                )}
              </>
            ) : (
              <>
<<<<<<< HEAD
                {viewModel.isLoading
                  ? "Loading"
                  : !viewModel.notAuthenticated &&
                    viewModel.properties.map((row) => (
                      <div key={row.id} className="bg-zinc-900 rounded-lg p-5">
                        <div className="md:flex flex-row items-center">
                          <div className="relative w-full h-[50vw] md:h-28 md:w-40 mr-5">
                            <Image
                              className="rounded-lg"
                              src="/images/e-certificate.png"
                              alt="Image"
                              fill
                            />
                          </div>
                          <div className="flex items-center justify-center md:flex-1">
                            <div className="flex-1">
                              <h3 className="text-white text-xl lg:text-2xl mt-3 mb-2">
=======
                {viewModel.isLoading ? (
                  <PrimaryLoading />
                ) : (
                  <div className="mt-10">
                    {!viewModel.notAuthenticated &&
                      viewModel.properties.map((row) => (
                        <div
                          key={row.id}
                          className="bg-zinc-900 rounded-lg p-5"
                        >
                          <div className="flex flex-row items-center">
                            <div className="relative h-28 w-40 mr-5">
                              <Image
                                className="rounded-lg"
                                src="/images/e-certificate.png"
                                alt="Image"
                                fill
                              />
                            </div>
                            <div className="flex-1">
                              <h3 className="text-white mt-3 mb-2">
>>>>>>> 665e74db
                                {row.name}
                              </h3>
                              <p className="text-gray-500 flex flex-row mb-3">
                                ID: {row.id}
                              </p>
                              <p className="text-gray-500 flex flex-row mb-3">
                                <Image
                                  className="mr-2"
                                  src="/svg/point.svg"
                                  alt="Point"
                                  width={15}
                                  height={15}
                                />
                                {row.address}
                              </p>
                            </div>
                            <a
                              href={`/e-certificate/${row.id}`}
                              target="_blank"
                              // onClick={() => viewModel.handleDownloadPDF(row)}
                            >
                              <svg
                                xmlns="http://www.w3.org/2000/svg"
                                width="24"
                                height="25"
                                viewBox="0 0 24 25"
                                fill="none"
                              >
                                <path
                                  d="M12 14.5L11.2929 15.2071L12 15.9142L12.7071 15.2071L12 14.5ZM13 5.5C13 4.94772 12.5523 4.5 12 4.5C11.4477 4.5 11 4.94771 11 5.5L13 5.5ZM6.29289 10.2071L11.2929 15.2071L12.7071 13.7929L7.70711 8.79289L6.29289 10.2071ZM12.7071 15.2071L17.7071 10.2071L16.2929 8.79289L11.2929 13.7929L12.7071 15.2071ZM13 14.5L13 5.5L11 5.5L11 14.5L13 14.5Z"
                                  fill="#62D9FF"
                                />
                                <path
                                  d="M5 16.5L5 17.5C5 18.6046 5.89543 19.5 7 19.5L17 19.5C18.1046 19.5 19 18.6046 19 17.5V16.5"
                                  stroke="#62D9FF"
                                  stroke-width="2"
                                />
                              </svg>
                            </a>
                          </div>
                        </div>
                      ))}
                  </div>
                )}
              </>
            )}
          </section>
          <section>
            <hr className="border-gray-800" />
            <p className="text-gray-500 my-10">
              (c) 2023 TerraX. all Right Reserved
            </p>
          </section>
        </article>
      </main>
    </>
  );
}<|MERGE_RESOLUTION|>--- conflicted
+++ resolved
@@ -71,11 +71,7 @@
                 {viewModel.isLoading ? (
                   <PrimaryLoading />
                 ) : viewModel.properties.length > 0 ? (
-<<<<<<< HEAD
                   <div className="grid sm:grid-cols-1 md:grid-cols-2 lg:grid-cols-3 gap-5">
-=======
-                  <div className="grid sm:grid-cols-2 md:grid-cols-3 lg:grid-cols-3 gap-5 mt-10">
->>>>>>> 665e74db
                     {viewModel.properties.map((row) => (
                       <Link
                         href={`/properties/${row.id}`}
@@ -121,13 +117,8 @@
                           <span className="w-1 h-1 bg-gray-500 rounded-full mx-2"></span>
                           <span>{row.bathroom} Baths</span>
                         </p>
-<<<<<<< HEAD
                         <p className="text-cyan-400 text-lg lg:text-2xl">
-                          {Number(row.price)} ETH
-=======
-                        <p className="text-cyan-400 text-2xl">
                           {Number(row.price)} ICP
->>>>>>> 665e74db
                         </p>
                       </Link>
                     ))}
@@ -148,7 +139,6 @@
               </>
             ) : (
               <>
-<<<<<<< HEAD
                 {viewModel.isLoading
                   ? "Loading"
                   : !viewModel.notAuthenticated &&
@@ -166,29 +156,6 @@
                           <div className="flex items-center justify-center md:flex-1">
                             <div className="flex-1">
                               <h3 className="text-white text-xl lg:text-2xl mt-3 mb-2">
-=======
-                {viewModel.isLoading ? (
-                  <PrimaryLoading />
-                ) : (
-                  <div className="mt-10">
-                    {!viewModel.notAuthenticated &&
-                      viewModel.properties.map((row) => (
-                        <div
-                          key={row.id}
-                          className="bg-zinc-900 rounded-lg p-5"
-                        >
-                          <div className="flex flex-row items-center">
-                            <div className="relative h-28 w-40 mr-5">
-                              <Image
-                                className="rounded-lg"
-                                src="/images/e-certificate.png"
-                                alt="Image"
-                                fill
-                              />
-                            </div>
-                            <div className="flex-1">
-                              <h3 className="text-white mt-3 mb-2">
->>>>>>> 665e74db
                                 {row.name}
                               </h3>
                               <p className="text-gray-500 flex flex-row mb-3">
@@ -230,9 +197,8 @@
                             </a>
                           </div>
                         </div>
-                      ))}
-                  </div>
-                )}
+                      </div>
+                    ))}
               </>
             )}
           </section>
