"use client";

import Skeleton, { SkeletonTheme } from "react-loading-skeleton";

import { HashLoader } from "react-spinners";
import Image from "next/image";
import Link from "next/link";
import PrimaryLoading from "@/core/components/loading/PrimaryLoading";
import PrimaryNavbar from "@/core/components/navbar/PrimaryNavbar";
import { useEffect } from "react";
import usePropertiesViewModel from "@/features/properties/viewModels/usePropertiesViewModel";

const Page = () => {
  const viewModel = usePropertiesViewModel();

  useEffect(() => {
    viewModel.getProperties();
  }, []);

  return (
    <>
      <div className="absolute z-0 -top-32 hidden lg:block">
        <svg
          className="max-w-full"
          xmlns="http://www.w3.org/2000/svg"
          width="1410"
          height="1267"
          viewBox="0 0 1410 1267"
          fill="none"
        >
          <g filter="url(#filter0_f_58_1586)">
            <path
              d="M519.161 337.533C710.263 212.862 710.799 422.508 708.927 515.081L149.438 566.382C125.529 446.535 154.631 222.204 221.317 225.751C392.176 234.841 348.118 449.119 519.161 337.533Z"
              fill="#007397"
            />
          </g>
          <defs>
            <filter
              id="filter0_f_58_1586"
              x="-558.836"
              y="-474.29"
              width="1968.07"
              height="1740.67"
              filterUnits="userSpaceOnUse"
              color-interpolation-filters="sRGB"
            >
              <feFlood flood-opacity="0" result="BackgroundImageFix" />
              <feBlend
                mode="normal"
                in="SourceGraphic"
                in2="BackgroundImageFix"
                result="shape"
              />
              <feGaussianBlur
                stdDeviation="350"
                result="effect1_foregroundBlur_58_1586"
              />
            </filter>
          </defs>
        </svg>
      </div>
      <div className="absolute z-0 -bottom-10 hidden lg:block">
        <svg
          xmlns="http://www.w3.org/2000/svg"
          width="1280"
          height="1280"
          viewBox="0 0 1280 1280"
          fill="none"
        >
          <g filter="url(#filter0_f_58_1424)">
            <path
              d="M532.333 862.685C785.293 746.314 758.57 981.129 744.158 1084.56L44.5466 1074C30.5928 936.891 95.9397 689.233 178.065 701.312C388.482 732.26 305.925 966.841 532.333 862.685Z"
              fill="#007397"
            />
          </g>
          <defs>
            <filter
              id="filter0_f_58_1424"
              x="-657.34"
              y="0.886169"
              width="2110.12"
              height="1783.67"
              filterUnits="userSpaceOnUse"
              color-interpolation-filters="sRGB"
            >
              <feFlood flood-opacity="0" result="BackgroundImageFix" />
              <feBlend
                mode="normal"
                in="SourceGraphic"
                in2="BackgroundImageFix"
                result="shape"
              />
              <feGaussianBlur
                stdDeviation="350"
                result="effect1_foregroundBlur_58_1424"
              />
            </filter>
          </defs>
        </svg>
      </div>
      <main className="relative">
        <article className="container mx-auto">
          <PrimaryNavbar />
          <section className="flex flex-row items-center justify-between relative my-24">
            <div className="flex-1">
              <h1 className="text-white font-bold text-3xl lg:text-7xl">
                <span className="bg-gradient-to-r from-cyan-400 to-orange-400 bg-clip-text text-transparent">
                  Search and Buy
                </span>{" "}
                Secure
                <br /> Property or Land Here!
              </h1>
              <p className="text-gray-500 lg:text-lg">
                With blockchain technology, now you can do property transactions
                effortlessly and completed within 7 days or less.
              </p>
              <div className="mt-10 lg:flex">
                <div className="flex mb-10 lg:mb-0 lg:mr-5">
                  <input
                    className="py-3 px-5 w-80 rounded-l-lg text-black border-0"
                    type="text"
                    value={viewModel.keyword}
                    onChange={(e) => {
                      viewModel.setKeyword(e.target.value);
                    }}
                    placeholder="What are you looking for?"
                  ></input>
                  <button
                    className="font-bold rounded-r-lg bg-white p-3 px-5"
                    onClick={() => {
                      viewModel.getProperties();
                    }}
                  >
                    <svg
                      xmlns="http://www.w3.org/2000/svg"
                      width="24"
                      height="25"
                      viewBox="0 0 24 25"
                      fill="none"
                    >
                      <path
                        d="M11.552 22.25C5.9254 22.25 1.34448 17.65 1.34448 12C1.34448 6.35 5.9254 1.75 11.552 1.75C17.1785 1.75 21.7594 6.35 21.7594 12C21.7594 17.65 17.1785 22.25 11.552 22.25ZM11.552 3.25C6.74199 3.25 2.83826 7.18 2.83826 12C2.83826 16.82 6.74199 20.75 11.552 20.75C16.3619 20.75 20.2656 16.82 20.2656 12C20.2656 7.18 16.3619 3.25 11.552 3.25Z"
                        fill="#6F6F73"
                      />
                      <path
                        d="M22.0088 23.2499C21.8196 23.2499 21.6304 23.1799 21.481 23.0299L19.4893 21.0299C19.2005 20.7399 19.2005 20.2599 19.4893 19.9699C19.7781 19.6799 20.2561 19.6799 20.5449 19.9699L22.5366 21.9699C22.8254 22.2599 22.8254 22.7399 22.5366 23.0299C22.3872 23.1799 22.198 23.2499 22.0088 23.2499Z"
                        fill="#6F6F73"
                      />
                    </svg>
                  </button>
                </div>
                <div className="flex space-x-5 overflow-x-auto">
                  <button
                    className={`text-white font-bold rounded-lg py-3 px-5 ${
                      viewModel.category == null
                        ? "bg-gradient-to-r from-cyan-400 to-orange-400"
                        : "border-2 from-cyan-400 "
                    }`}
                    onClick={() => {
                      viewModel.handleChangeCategory(null);
                    }}
                  >
                    All
                  </button>
                  <button
                    className={`text-white font-bold rounded-lg py-3 px-5 ${
                      viewModel.category == "used"
                        ? "bg-gradient-to-r from-cyan-400 to-orange-400"
                        : "border-2 from-cyan-400 "
                    }`}
                    onClick={() => {
                      viewModel.handleChangeCategory("used");
                    }}
                  >
                    Used Home
                  </button>
                  <button
                    className={`text-white font-bold rounded-lg py-3 px-5 ${
                      viewModel.category == "new"
                        ? "bg-gradient-to-r from-cyan-400 to-orange-400"
                        : "border-2 from-cyan-400 "
                    }`}
                    onClick={() => {
                      viewModel.handleChangeCategory("new");
                    }}
                  >
                    New Home
                  </button>
                  <button
                    className={`text-white font-bold rounded-lg py-3 px-5 ${
                      viewModel.category == "land"
                        ? "bg-gradient-to-r from-cyan-400 to-orange-400"
                        : "border-2 from-cyan-400 "
                    }`}
                    onClick={() => {
                      viewModel.handleChangeCategory("land");
                    }}
                  >
                    Land
                  </button>
                </div>
              </div>
            </div>
          </section>
          <section>
            {viewModel.isLoading ? (
              <PrimaryLoading />
            ) : viewModel.properties.length > 0 ? (
              <div className="grid sm:grid-cols-1 md:grid-cols-2 lg:grid-cols-3 gap-5">
                {viewModel.properties.map((row) => (
                  <Link
                    href={`/properties/${row.id}`}
                    key={row.id}
                    className="bg-zinc-900 rounded-lg p-5"
                  >
                    <div className="relative h-[20rem] w-full">
                      <Image
                        className="rounded-lg object-cover"
                        src={row.image[0]}
                        alt="Image"
                        fill
                      />
                      <span className="absolute top-3 left-3 bg-orange-400 py-1 px-3 rounded-lg text-white">
                        {row.category.hasOwnProperty("used")
                          ? "Used Home"
                          : "New Home"}
                      </span>
                    </div>
                    <h3 className="text-white text-xl lg:text-2xl mt-3 mb-2">
                      {row.name}
                    </h3>
                    <p className="text-gray-500 flex flex-row mb-3">
                      <Image
                        className="mr-2"
                        src="/svg/point.svg"
                        alt="Point"
                        width={15}
                        height={15}
                      />
                      JL.Jeruk, Jakarta Selatan
                    </p>
                    <Image
                      src="/svg/break-line.svg"
                      alt="Break Line"
                      width={500}
                      height={25}
                    />
                    <p className="text-gray-500 flex flex-row items-center my-3">
                      <span>3842 sq ft</span>
                      <span className="w-1 h-1 bg-gray-500 rounded-full mx-2"></span>
                      <span>{row.bedroom} Beds</span>
                      <span className="w-1 h-1 bg-gray-500 rounded-full mx-2"></span>
                      <span>{row.bathroom} Baths</span>
                    </p>
<<<<<<< HEAD
                    <p className="text-cyan-400 text-2xl">
                      {Number(row.price)} ICP
=======
                    <p className="text-cyan-400 text-lg lg:text-2xl">
                      {Number(row.price)} ETH
>>>>>>> d524b535
                    </p>
                  </Link>
                ))}
              </div>
            ) : (
              <div className="flex flex-col items-center justify-center gap-y-5">
                <img className="w-44" src="images/not-found.png" alt="" />
                <div className="flex flex-col items-center">
                  <p className="font-bold text-[24px] text-[#F3F3F3]">
                    Result Not Found
                  </p>
                  <p className="font-bold text-[16px] text-[#6F6F73]">
                    Please try again with another keywords or maybe use generic
                    term
                  </p>
                </div>
              </div>
            )}
          </section>
          <section className="mt-24">
            <hr className="border-gray-800" />
            <p className="text-gray-500 my-10">
              (c) 2023 TerraX. all Right Reserved
            </p>
          </section>
        </article>
      </main>
    </>
  );
};

export default Page;<|MERGE_RESOLUTION|>--- conflicted
+++ resolved
@@ -252,13 +252,8 @@
                       <span className="w-1 h-1 bg-gray-500 rounded-full mx-2"></span>
                       <span>{row.bathroom} Baths</span>
                     </p>
-<<<<<<< HEAD
-                    <p className="text-cyan-400 text-2xl">
+                    <p className="text-cyan-400 text-lg lg:text-2xl">
                       {Number(row.price)} ICP
-=======
-                    <p className="text-cyan-400 text-lg lg:text-2xl">
-                      {Number(row.price)} ETH
->>>>>>> d524b535
                     </p>
                   </Link>
                 ))}
